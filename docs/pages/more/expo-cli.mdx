--- conflicted
+++ resolved
@@ -500,11 +500,8 @@
 | `EXPO_USE_TYPED_ROUTES`             | **boolean** | Use `expo.experiments.typedRoutes` to enable statically typed routes in Expo Router.                                                                                                                                                                                                                                                                                                 |
 | `EXPO_METRO_UNSTABLE_ERRORS`        | **boolean** | <StatusTag status="experimental" /><br/>Enable unstable error message improvements in Metro bundler. The features behind this flag are subject to removal and may be upstreamed.                                                                                                                                                                                                     |
 | `EXPO_USE_METRO_WORKSPACE_ROOT`     | **boolean** | Enable auto server root detection for Metro. This will change the server root to the workspace root. Useful for monorepos.                                                                                                                                                                                                                                                           |
-<<<<<<< HEAD
 | `EXPO_NO_DEV_INLINE_SOURCE_MAPS`    | **boolean** | <StatusTag note="SDK 50+" /><br/>Prevent using inline source maps in development. We recommend using either no source maps or inline source maps for the best performance and reliability in development.                                                                                                                                                                            |
-=======
 | `EXPO_USE_UNSTABLE_DEBUGGER`        | **boolean** | <StatusTag status="experimental" /><br/>Enable the experimental debugger from React Native.                                                                                                                                                                                                                                                                              |
->>>>>>> f689c5d1
 
 ## Telemetry
 
