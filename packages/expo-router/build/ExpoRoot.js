"use strict";
var __createBinding = (this && this.__createBinding) || (Object.create ? (function(o, m, k, k2) {
    if (k2 === undefined) k2 = k;
    var desc = Object.getOwnPropertyDescriptor(m, k);
    if (!desc || ("get" in desc ? !m.__esModule : desc.writable || desc.configurable)) {
      desc = { enumerable: true, get: function() { return m[k]; } };
    }
    Object.defineProperty(o, k2, desc);
}) : (function(o, m, k, k2) {
    if (k2 === undefined) k2 = k;
    o[k2] = m[k];
}));
var __setModuleDefault = (this && this.__setModuleDefault) || (Object.create ? (function(o, v) {
    Object.defineProperty(o, "default", { enumerable: true, value: v });
}) : function(o, v) {
    o["default"] = v;
});
var __importStar = (this && this.__importStar) || function (mod) {
    if (mod && mod.__esModule) return mod;
    var result = {};
    if (mod != null) for (var k in mod) if (k !== "default" && Object.prototype.hasOwnProperty.call(mod, k)) __createBinding(result, mod, k);
    __setModuleDefault(result, mod);
    return result;
};
var __importDefault = (this && this.__importDefault) || function (mod) {
    return (mod && mod.__esModule) ? mod : { "default": mod };
};
Object.defineProperty(exports, "__esModule", { value: true });
exports.ExpoRoot = void 0;
const expo_constants_1 = __importDefault(require("expo-constants"));
const expo_status_bar_1 = require("expo-status-bar");
const react_1 = __importStar(require("react"));
const react_native_1 = require("react-native");
const react_native_safe_area_context_1 = require("react-native-safe-area-context");
const NavigationContainer_1 = __importDefault(require("./fork/NavigationContainer"));
const router_store_1 = require("./global-state/router-store");
const Splash_1 = require("./views/Splash");
function getGestureHandlerRootView() {
    try {
        const { GestureHandlerRootView } = require('react-native-gesture-handler');
        if (!GestureHandlerRootView) {
            return react_1.default.Fragment;
        }
        // eslint-disable-next-line no-inner-declarations
        function GestureHandler(props) {
            return react_1.default.createElement(GestureHandlerRootView, { style: styles.gesture, ...props });
        }
        if (process.env.NODE_ENV === 'development') {
            // @ts-expect-error
            GestureHandler.displayName = 'GestureHandlerRootView';
        }
        return GestureHandler;
    }
    catch {
        return react_1.default.Fragment;
    }
}
const GestureHandlerRootView = getGestureHandlerRootView();
<<<<<<< HEAD
const INITIAL_METRICS = {
    frame: { x: 0, y: 0, width: 0, height: 0 },
    insets: { top: 0, left: 0, right: 0, bottom: 0 },
};
const hasViewControllerBasedStatusBarAppearance = react_native_1.Platform.OS === 'ios' &&
    !!expo_constants_1.default.expoConfig?.ios?.infoPlist?.UIViewControllerBasedStatusBarAppearance;
function ExpoRoot({ wrapper: ParentWrapper = react_1.Fragment, ...props }) {
=======
const isSSR = Platform.OS === 'web' && typeof window === 'undefined';
const isTestEnv = process.env.NODE_ENV === 'test';
const INITIAL_METRICS = isSSR || isTestEnv
    ? {
        frame: { x: 0, y: 0, width: 0, height: 0 },
        insets: { top: 0, left: 0, right: 0, bottom: 0 },
    }
    : undefined;
const hasViewControllerBasedStatusBarAppearance = Platform.OS === 'ios' &&
    !!Constants.expoConfig?.ios?.infoPlist?.UIViewControllerBasedStatusBarAppearance;
export function ExpoRoot({ wrapper: ParentWrapper = Fragment, ...props }) {
>>>>>>> 9b1b5ec6
    /*
     * Due to static rendering we need to wrap these top level views in second wrapper
     * View's like <GestureHandlerRootView /> generate a <div> so if the parent wrapper
     * is a HTML document, we need to ensure its inside the <body>
     */
    const wrapper = ({ children }) => {
        return (react_1.default.createElement(ParentWrapper, null,
            react_1.default.createElement(GestureHandlerRootView, null,
                react_1.default.createElement(react_native_safe_area_context_1.SafeAreaProvider
                // SSR support
                , { 
                    // SSR support
                    initialMetrics: INITIAL_METRICS },
                    children,
                    !hasViewControllerBasedStatusBarAppearance && react_1.default.createElement(expo_status_bar_1.StatusBar, { style: "auto" })))));
    };
    return react_1.default.createElement(ContextNavigator, { ...props, wrapper: wrapper });
}
exports.ExpoRoot = ExpoRoot;
const initialUrl = react_native_1.Platform.OS === 'web' && typeof window !== 'undefined'
    ? new URL(window.location.href)
    : undefined;
function ContextNavigator({ context, location: initialLocation = initialUrl, wrapper: WrapperComponent = react_1.Fragment, }) {
    const store = (0, router_store_1.useInitializeExpoRouter)(context, initialLocation);
    if (store.shouldShowTutorial()) {
        Splash_1.SplashScreen.hideAsync();
        if (process.env.NODE_ENV === 'development') {
            const Tutorial = require('./onboard/Tutorial').Tutorial;
            return (react_1.default.createElement(WrapperComponent, null,
                react_1.default.createElement(Tutorial, null)));
        }
        else {
            // Ensure tutorial styles are stripped in production.
            return null;
        }
    }
    const Component = store.rootComponent;
    return (react_1.default.createElement(NavigationContainer_1.default, { ref: store.navigationRef, initialState: store.initialState, linking: store.linking, documentTitle: {
            enabled: false,
        } },
        react_1.default.createElement(WrapperComponent, null,
            react_1.default.createElement(Component, null))));
}
const styles = react_native_1.StyleSheet.create({
    gesture: { flex: 1 },
});
//# sourceMappingURL=ExpoRoot.js.map<|MERGE_RESOLUTION|>--- conflicted
+++ resolved
@@ -1,49 +1,20 @@
-"use strict";
-var __createBinding = (this && this.__createBinding) || (Object.create ? (function(o, m, k, k2) {
-    if (k2 === undefined) k2 = k;
-    var desc = Object.getOwnPropertyDescriptor(m, k);
-    if (!desc || ("get" in desc ? !m.__esModule : desc.writable || desc.configurable)) {
-      desc = { enumerable: true, get: function() { return m[k]; } };
-    }
-    Object.defineProperty(o, k2, desc);
-}) : (function(o, m, k, k2) {
-    if (k2 === undefined) k2 = k;
-    o[k2] = m[k];
-}));
-var __setModuleDefault = (this && this.__setModuleDefault) || (Object.create ? (function(o, v) {
-    Object.defineProperty(o, "default", { enumerable: true, value: v });
-}) : function(o, v) {
-    o["default"] = v;
-});
-var __importStar = (this && this.__importStar) || function (mod) {
-    if (mod && mod.__esModule) return mod;
-    var result = {};
-    if (mod != null) for (var k in mod) if (k !== "default" && Object.prototype.hasOwnProperty.call(mod, k)) __createBinding(result, mod, k);
-    __setModuleDefault(result, mod);
-    return result;
-};
-var __importDefault = (this && this.__importDefault) || function (mod) {
-    return (mod && mod.__esModule) ? mod : { "default": mod };
-};
-Object.defineProperty(exports, "__esModule", { value: true });
-exports.ExpoRoot = void 0;
-const expo_constants_1 = __importDefault(require("expo-constants"));
-const expo_status_bar_1 = require("expo-status-bar");
-const react_1 = __importStar(require("react"));
-const react_native_1 = require("react-native");
-const react_native_safe_area_context_1 = require("react-native-safe-area-context");
-const NavigationContainer_1 = __importDefault(require("./fork/NavigationContainer"));
-const router_store_1 = require("./global-state/router-store");
-const Splash_1 = require("./views/Splash");
+import Constants from 'expo-constants';
+import { StatusBar } from 'expo-status-bar';
+import React, { Fragment } from 'react';
+import { Platform, StyleSheet } from 'react-native';
+import { SafeAreaProvider } from 'react-native-safe-area-context';
+import UpstreamNavigationContainer from './fork/NavigationContainer';
+import { useInitializeExpoRouter } from './global-state/router-store';
+import { SplashScreen } from './views/Splash';
 function getGestureHandlerRootView() {
     try {
         const { GestureHandlerRootView } = require('react-native-gesture-handler');
         if (!GestureHandlerRootView) {
-            return react_1.default.Fragment;
+            return React.Fragment;
         }
         // eslint-disable-next-line no-inner-declarations
         function GestureHandler(props) {
-            return react_1.default.createElement(GestureHandlerRootView, { style: styles.gesture, ...props });
+            return React.createElement(GestureHandlerRootView, { style: styles.gesture, ...props });
         }
         if (process.env.NODE_ENV === 'development') {
             // @ts-expect-error
@@ -52,19 +23,10 @@
         return GestureHandler;
     }
     catch {
-        return react_1.default.Fragment;
+        return React.Fragment;
     }
 }
 const GestureHandlerRootView = getGestureHandlerRootView();
-<<<<<<< HEAD
-const INITIAL_METRICS = {
-    frame: { x: 0, y: 0, width: 0, height: 0 },
-    insets: { top: 0, left: 0, right: 0, bottom: 0 },
-};
-const hasViewControllerBasedStatusBarAppearance = react_native_1.Platform.OS === 'ios' &&
-    !!expo_constants_1.default.expoConfig?.ios?.infoPlist?.UIViewControllerBasedStatusBarAppearance;
-function ExpoRoot({ wrapper: ParentWrapper = react_1.Fragment, ...props }) {
-=======
 const isSSR = Platform.OS === 'web' && typeof window === 'undefined';
 const isTestEnv = process.env.NODE_ENV === 'test';
 const INITIAL_METRICS = isSSR || isTestEnv
@@ -76,37 +38,35 @@
 const hasViewControllerBasedStatusBarAppearance = Platform.OS === 'ios' &&
     !!Constants.expoConfig?.ios?.infoPlist?.UIViewControllerBasedStatusBarAppearance;
 export function ExpoRoot({ wrapper: ParentWrapper = Fragment, ...props }) {
->>>>>>> 9b1b5ec6
     /*
      * Due to static rendering we need to wrap these top level views in second wrapper
      * View's like <GestureHandlerRootView /> generate a <div> so if the parent wrapper
      * is a HTML document, we need to ensure its inside the <body>
      */
     const wrapper = ({ children }) => {
-        return (react_1.default.createElement(ParentWrapper, null,
-            react_1.default.createElement(GestureHandlerRootView, null,
-                react_1.default.createElement(react_native_safe_area_context_1.SafeAreaProvider
+        return (React.createElement(ParentWrapper, null,
+            React.createElement(GestureHandlerRootView, null,
+                React.createElement(SafeAreaProvider
                 // SSR support
                 , { 
                     // SSR support
                     initialMetrics: INITIAL_METRICS },
                     children,
-                    !hasViewControllerBasedStatusBarAppearance && react_1.default.createElement(expo_status_bar_1.StatusBar, { style: "auto" })))));
+                    !hasViewControllerBasedStatusBarAppearance && React.createElement(StatusBar, { style: "auto" })))));
     };
-    return react_1.default.createElement(ContextNavigator, { ...props, wrapper: wrapper });
+    return React.createElement(ContextNavigator, { ...props, wrapper: wrapper });
 }
-exports.ExpoRoot = ExpoRoot;
-const initialUrl = react_native_1.Platform.OS === 'web' && typeof window !== 'undefined'
+const initialUrl = Platform.OS === 'web' && typeof window !== 'undefined'
     ? new URL(window.location.href)
     : undefined;
-function ContextNavigator({ context, location: initialLocation = initialUrl, wrapper: WrapperComponent = react_1.Fragment, }) {
-    const store = (0, router_store_1.useInitializeExpoRouter)(context, initialLocation);
+function ContextNavigator({ context, location: initialLocation = initialUrl, wrapper: WrapperComponent = Fragment, }) {
+    const store = useInitializeExpoRouter(context, initialLocation);
     if (store.shouldShowTutorial()) {
-        Splash_1.SplashScreen.hideAsync();
+        SplashScreen.hideAsync();
         if (process.env.NODE_ENV === 'development') {
             const Tutorial = require('./onboard/Tutorial').Tutorial;
-            return (react_1.default.createElement(WrapperComponent, null,
-                react_1.default.createElement(Tutorial, null)));
+            return (React.createElement(WrapperComponent, null,
+                React.createElement(Tutorial, null)));
         }
         else {
             // Ensure tutorial styles are stripped in production.
@@ -114,13 +74,13 @@
         }
     }
     const Component = store.rootComponent;
-    return (react_1.default.createElement(NavigationContainer_1.default, { ref: store.navigationRef, initialState: store.initialState, linking: store.linking, documentTitle: {
+    return (React.createElement(UpstreamNavigationContainer, { ref: store.navigationRef, initialState: store.initialState, linking: store.linking, documentTitle: {
             enabled: false,
         } },
-        react_1.default.createElement(WrapperComponent, null,
-            react_1.default.createElement(Component, null))));
+        React.createElement(WrapperComponent, null,
+            React.createElement(Component, null))));
 }
-const styles = react_native_1.StyleSheet.create({
+const styles = StyleSheet.create({
     gesture: { flex: 1 },
 });
 //# sourceMappingURL=ExpoRoot.js.map