--- conflicted
+++ resolved
@@ -105,21 +105,11 @@
             return fromLoadedRoute(res);
         });
         getLoadable = (props, ref) => (react_1.default.createElement(react_1.default.Suspense, { fallback: react_1.default.createElement(SuspenseFallback_1.SuspenseFallback, { route: value }) },
-<<<<<<< HEAD
-            react_1.default.createElement(AsyncComponent, { ...{
-                    ...props,
-                    ref,
-                    // Expose the template segment path, e.g. `(home)`, `[foo]`, `index`
-                    // the intention is to make it possible to deduce shared routes.
-                    segment: value.route,
-                } })));
-=======
             react_1.default.createElement(AsyncComponent, { ...props,
                 ref,
                 // Expose the template segment path, e.g. `(home)`, `[foo]`, `index`
                 // the intention is to make it possible to deduce shared routes.
                 segment: value.route })));
->>>>>>> 6c5f8b44
     }
     else {
         const SyncComponent = react_1.default.forwardRef((props, ref) => {
@@ -127,21 +117,11 @@
             const Component = fromImport(res).default;
             return react_1.default.createElement(Component, { ...props, ref: ref });
         });
-<<<<<<< HEAD
-        getLoadable = (props, ref) => (react_1.default.createElement(SyncComponent, { ...{
-                ...props,
-                ref,
-                // Expose the template segment path, e.g. `(home)`, `[foo]`, `index`
-                // the intention is to make it possible to deduce shared routes.
-                segment: value.route,
-            } }));
-=======
         getLoadable = (props, ref) => (react_1.default.createElement(SyncComponent, { ...props,
             ref,
             // Expose the template segment path, e.g. `(home)`, `[foo]`, `index`
             // the intention is to make it possible to deduce shared routes.
             segment: value.route }));
->>>>>>> 6c5f8b44
     }
     const QualifiedRoute = react_1.default.forwardRef(({ 
     // Remove these React Navigation props to
