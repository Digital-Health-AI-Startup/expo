--- conflicted
+++ resolved
@@ -160,36 +160,6 @@
         baseUrl,
       });
 
-<<<<<<< HEAD
-  if (useServerRendering) {
-    await unstable_exportStaticAsync(projectRoot, {
-      clear: !!clear,
-      outputDir: outputPath,
-      minify,
-      basePath,
-      includeMaps: dumpSourcemap,
-      // @ts-expect-error: server not on type yet
-      exportServer: exp.web?.output === 'server',
-    });
-    Log.log('Finished saving static files');
-  } else {
-    const cssLinks = await exportCssAssetsAsync({
-      outputDir,
-      bundles,
-      basePath,
-    });
-    let html = await createTemplateHtmlFromExpoConfigAsync(projectRoot, {
-      scripts: [`${basePath}/bundles/${fileNames.web}`],
-      cssLinks,
-    });
-    // Add the favicon assets to the HTML.
-    const modifyHtml = await getVirtualFaviconAssetsAsync(projectRoot, {
-      outputDir,
-      basePath,
-    });
-    if (modifyHtml) {
-      html = modifyHtml(html);
-=======
       // Add the favicon assets to the HTML.
       const modifyHtml = await getVirtualFaviconAssetsAsync(projectRoot, {
         outputDir,
@@ -203,7 +173,6 @@
       // Generate SPA-styled HTML file.
       // If web exists, then write the template HTML file.
       files.set('index.html', { contents: html });
->>>>>>> ca9682d3
     }
   }
 
