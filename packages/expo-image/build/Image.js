import React from 'react';
import { StyleSheet } from 'react-native';
import ExpoImage, { ExpoImageModule } from './ExpoImage';
import { resolveContentFit, resolveContentPosition, resolveTransition, resolveIntrinsicSize, } from './utils';
import { resolveSources } from './utils/resolveSources';
let loggedDefaultSourceDeprecationWarning = false;
export class Image extends React.PureComponent {
    /**
     * Preloads images at the given urls that can be later used in the image view.
     * Preloaded images are always cached on the disk, so make sure to use
     * `disk` (default) or `memory-disk` cache policy.
     */
    static prefetch(urls) {
        return ExpoImageModule.prefetch(Array.isArray(urls) ? urls : [urls]);
    }
    /**
     * Asynchronously clears all images stored in memory.
     * @platform android
     * @platform ios
     * @return A promise resolving to `true` when the operation succeeds.
     * It may resolve to `false` on Android when the activity is no longer available.
     * Resolves to `false` on Web.
     */
    static async clearMemoryCache() {
        return await ExpoImageModule.clearMemoryCache();
    }
    /**
     * Asynchronously clears all images from the disk cache.
     * @platform android
     * @platform ios
     * @return A promise resolving to `true` when the operation succeeds.
     * It may resolve to `false` on Android when the activity is no longer available.
     * Resolves to `false` on Web.
     */
    static async clearDiskCache() {
        return await ExpoImageModule.clearDiskCache();
    }
    render() {
        const { style, source, placeholder, contentFit, contentPosition, transition, fadeDuration, resizeMode: resizeModeProp, defaultSource, loadingIndicatorSource, intrinsicSize, ...restProps } = this.props;
        const { resizeMode: resizeModeStyle, ...restStyle } = StyleSheet.flatten(style) || {};
        const resizeMode = resizeModeProp ?? resizeModeStyle;
        if ((defaultSource || loadingIndicatorSource) && !loggedDefaultSourceDeprecationWarning) {
            console.warn('[expo-image]: `defaultSource` and `loadingIndicatorSource` props are deprecated, use `placeholder` instead');
            loggedDefaultSourceDeprecationWarning = true;
        }
<<<<<<< HEAD
        return (React.createElement(ExpoImage, { ...restProps, style: restStyle, source: resolveSources(source), placeholder: resolveSources(placeholder ?? defaultSource ?? loadingIndicatorSource), contentFit: resolveContentFit(contentFit, resizeMode), contentPosition: resolveContentPosition(contentPosition), transition: resolveTransition(transition, fadeDuration), intrinsicSize: intrinsicSize && resolveIntrinsicSize(intrinsicSize) }));
=======
        return (<ExpoImage {...restProps} style={restStyle} source={resolveSources(source)} placeholder={resolveSources(placeholder ?? defaultSource ?? loadingIndicatorSource)} contentFit={resolveContentFit(contentFit, resizeMode)} contentPosition={resolveContentPosition(contentPosition)} transition={resolveTransition(transition, fadeDuration)}/>);
>>>>>>> d691f7de
    }
}
//# sourceMappingURL=Image.js.map<|MERGE_RESOLUTION|>--- conflicted
+++ resolved
@@ -1,7 +1,7 @@
 import React from 'react';
 import { StyleSheet } from 'react-native';
 import ExpoImage, { ExpoImageModule } from './ExpoImage';
-import { resolveContentFit, resolveContentPosition, resolveTransition, resolveIntrinsicSize, } from './utils';
+import { resolveContentFit, resolveContentPosition, resolveTransition } from './utils';
 import { resolveSources } from './utils/resolveSources';
 let loggedDefaultSourceDeprecationWarning = false;
 export class Image extends React.PureComponent {
@@ -36,18 +36,14 @@
         return await ExpoImageModule.clearDiskCache();
     }
     render() {
-        const { style, source, placeholder, contentFit, contentPosition, transition, fadeDuration, resizeMode: resizeModeProp, defaultSource, loadingIndicatorSource, intrinsicSize, ...restProps } = this.props;
+        const { style, source, placeholder, contentFit, contentPosition, transition, fadeDuration, resizeMode: resizeModeProp, defaultSource, loadingIndicatorSource, ...restProps } = this.props;
         const { resizeMode: resizeModeStyle, ...restStyle } = StyleSheet.flatten(style) || {};
         const resizeMode = resizeModeProp ?? resizeModeStyle;
         if ((defaultSource || loadingIndicatorSource) && !loggedDefaultSourceDeprecationWarning) {
             console.warn('[expo-image]: `defaultSource` and `loadingIndicatorSource` props are deprecated, use `placeholder` instead');
             loggedDefaultSourceDeprecationWarning = true;
         }
-<<<<<<< HEAD
-        return (React.createElement(ExpoImage, { ...restProps, style: restStyle, source: resolveSources(source), placeholder: resolveSources(placeholder ?? defaultSource ?? loadingIndicatorSource), contentFit: resolveContentFit(contentFit, resizeMode), contentPosition: resolveContentPosition(contentPosition), transition: resolveTransition(transition, fadeDuration), intrinsicSize: intrinsicSize && resolveIntrinsicSize(intrinsicSize) }));
-=======
         return (<ExpoImage {...restProps} style={restStyle} source={resolveSources(source)} placeholder={resolveSources(placeholder ?? defaultSource ?? loadingIndicatorSource)} contentFit={resolveContentFit(contentFit, resizeMode)} contentPosition={resolveContentPosition(contentPosition)} transition={resolveTransition(transition, fadeDuration)}/>);
->>>>>>> d691f7de
     }
 }
 //# sourceMappingURL=Image.js.map