// Copyright 2022-present 650 Industries. All rights reserved.

import ExpoModulesCore
import SDWebImage
import SDWebImageWebPCoder
import SDWebImageAVIFCoder
import SDWebImageSVGCoder

public final class ImageModule: Module {
  lazy var prefetcher = SDWebImagePrefetcher.shared

  public func definition() -> ModuleDefinition {
    Name("ExpoImage")

    OnCreate {
      ImageModule.registerCoders()
      ImageModule.registerLoaders()
    }

    View(ImageView.self) {
      Events(
        "onLoadStart",
        "onProgress",
        "onError",
        "onLoad"
      )

      Prop("source") { (view, sources: [ImageSource]?) in
        view.sources = sources
      }

      Prop("placeholder") { (view, placeholders: [ImageSource]?) in
        view.placeholderSources = placeholders ?? []
      }

      Prop("contentFit") { (view, contentFit: ContentFit?) in
        view.contentFit = contentFit ?? .cover
      }

      Prop("placeholderContentFit") { (view, placeholderContentFit: ContentFit?) in
        view.placeholderContentFit = placeholderContentFit ?? .scaleDown
      }

      Prop("contentPosition") { (view, contentPosition: ContentPosition?) in
        view.contentPosition = contentPosition ?? .center
      }

      Prop("transition") { (view, transition: ImageTransition?) in
        view.transition = transition
      }

      Prop("blurRadius") { (view, blurRadius: Double?) in
        view.blurRadius = blurRadius ?? .zero
      }

      Prop("tintColor") { (view, tintColor: UIColor?) in
        view.imageTintColor = tintColor
      }

      Prop("priority") { (view, priority: ImagePriority?) in
        view.loadingOptions.remove([.lowPriority, .highPriority])

        if let priority = priority?.toSDWebImageOptions() {
          view.loadingOptions.insert(priority)
        }
      }

      Prop("cachePolicy") { (view, cachePolicy: ImageCachePolicy?) in
        view.cachePolicy = cachePolicy ?? .disk
      }

      Prop("enableLiveTextInteraction") { (view, enableLiveTextInteraction: Bool?) in
        #if !os(tvOS)
        view.enableLiveTextInteraction = enableLiveTextInteraction ?? false
        #endif
      }

      Prop("accessible") { (view, accessible: Bool?) in
        view.sdImageView.isAccessibilityElement = accessible ?? false
      }

      Prop("accessibilityLabel") { (view, label: String?) in
        view.sdImageView.accessibilityLabel = label
      }

      Prop("recyclingKey") { (view, key: String?) in
        view.recyclingKey = key
      }

      Prop("allowDownscaling") { (view, allowDownscaling: Bool?) in
        view.allowDownscaling = allowDownscaling ?? true
      }

<<<<<<< HEAD
      Prop("intrinsicSize") { (view, intrinsicSize: [IntrinsicSize]?) in
        view.intrinsicSizes = intrinsicSize
=======
      Prop("autoplay") { (view, autoplay: Bool?) in
        view.sdImageView.autoPlayAnimatedImage = autoplay ?? true
      }

      AsyncFunction("startAnimating") { (view: ImageView) in
        view.sdImageView.startAnimating()
      }

      AsyncFunction("stopAnimating") { (view: ImageView) in
        view.sdImageView.stopAnimating()
>>>>>>> 88b3d44c
      }

      OnViewDidUpdateProps { view in
        view.onPropsUpdated()
      }
    }

    Function("prefetch") { (urls: [URL]) in
      SDWebImagePrefetcher.shared.prefetchURLs(urls)
    }

    AsyncFunction("clearMemoryCache") { () -> Bool in
      SDImageCache.shared.clearMemory()
      return true
    }

    AsyncFunction("clearDiskCache") { (promise: Promise) in
      SDImageCache.shared.clearDisk {
        promise.resolve(true)
      }
    }

    AsyncFunction("getCachePathAsync") { (cacheKey: String, promise: Promise) in
      /*
       We need to check if the image exists in the cache first since `cachePath` will
       return a path regardless of whether or not the image exists.
       */
      SDImageCache.shared.diskImageExists(withKey: cacheKey) { exists in
        if exists {
          let cachePath = SDImageCache.shared.cachePath(forKey: cacheKey)

          promise.resolve(cachePath)
        } else {
          promise.resolve(nil)
        }
      }
    }
  }

  static func registerCoders() {
    if #available(iOS 14.0, tvOS 14.0, *) {
      // By default Animated WebP is not supported
      SDImageCodersManager.shared.addCoder(SDImageAWebPCoder.shared)
    } else {
      // This coder is much slower, but it's the only one that works in iOS 13
      SDImageCodersManager.shared.addCoder(SDImageWebPCoder.shared)
    }
    SDImageCodersManager.shared.addCoder(SDImageAVIFCoder.shared)
    SDImageCodersManager.shared.addCoder(SDImageSVGCoder.shared)
    SDImageCodersManager.shared.addCoder(SDImageHEICCoder.shared)
  }

  static func registerLoaders() {
    SDImageLoadersManager.shared.addLoader(BlurhashLoader())
    SDImageLoadersManager.shared.addLoader(ThumbhashLoader())
    SDImageLoadersManager.shared.addLoader(PhotoLibraryAssetLoader())
  }
}<|MERGE_RESOLUTION|>--- conflicted
+++ resolved
@@ -91,10 +91,10 @@
         view.allowDownscaling = allowDownscaling ?? true
       }
 
-<<<<<<< HEAD
       Prop("intrinsicSize") { (view, intrinsicSize: [IntrinsicSize]?) in
         view.intrinsicSizes = intrinsicSize
-=======
+      }
+
       Prop("autoplay") { (view, autoplay: Bool?) in
         view.sdImageView.autoPlayAnimatedImage = autoplay ?? true
       }
@@ -105,7 +105,6 @@
 
       AsyncFunction("stopAnimating") { (view: ImageView) in
         view.sdImageView.stopAnimating()
->>>>>>> 88b3d44c
       }
 
       OnViewDidUpdateProps { view in
