// Copyright 2022-present 650 Industries. All rights reserved.

import ExpoModulesCore
import SDWebImage
import SDWebImageWebPCoder
import SDWebImageAVIFCoder
import SDWebImageSVGCoder

public final class ImageModule: Module {
  lazy var prefetcher = SDWebImagePrefetcher.shared

  public func definition() -> ModuleDefinition {
    Name("ExpoImage")

    OnCreate {
      ImageModule.registerCoders()
      ImageModule.registerLoaders()
    }

    View(ImageView.self) {
      Events(
        "onLoadStart",
        "onProgress",
        "onError",
        "onLoad"
      )

      Prop("source") { (view, sources: [ImageSource]?) in
        view.sources = sources
      }

      Prop("placeholder") { (view, placeholders: [ImageSource]?) in
        view.placeholderSources = placeholders ?? []
      }

      Prop("contentFit") { (view, contentFit: ContentFit?) in
        view.contentFit = contentFit ?? .cover
      }

      Prop("placeholderContentFit") { (view, placeholderContentFit: ContentFit?) in
        view.placeholderContentFit = placeholderContentFit ?? .scaleDown
      }

      Prop("contentPosition") { (view, contentPosition: ContentPosition?) in
        view.contentPosition = contentPosition ?? .center
      }

      Prop("transition") { (view, transition: ImageTransition?) in
        view.transition = transition
      }

      Prop("blurRadius") { (view, blurRadius: Double?) in
        view.blurRadius = blurRadius ?? .zero
      }

      Prop("tintColor") { (view, tintColor: UIColor?) in
        view.imageTintColor = tintColor
      }

      Prop("priority") { (view, priority: ImagePriority?) in
        view.loadingOptions.remove([.lowPriority, .highPriority])

        if let priority = priority?.toSDWebImageOptions() {
          view.loadingOptions.insert(priority)
        }
      }

      Prop("cachePolicy") { (view, cachePolicy: ImageCachePolicy?) in
        view.cachePolicy = cachePolicy ?? .disk
      }

      Prop("enableLiveTextInteraction") { (view, enableLiveTextInteraction: Bool?) in
        view.enableLiveTextInteraction = enableLiveTextInteraction ?? false
      }

      Prop("accessible") { (view, accessible: Bool?) in
        view.sdImageView.isAccessibilityElement = accessible ?? false
      }

      Prop("accessibilityLabel") { (view, label: String?) in
        view.sdImageView.accessibilityLabel = label
      }

      Prop("recyclingKey") { (view, key: String?) in
        view.recyclingKey = key
      }

<<<<<<< HEAD
      Prop("intrinsicSize") { (view, intrinsicSize: [IntrinsicSize]?) in
        view.intrinsicSizes = intrinsicSize
=======
      Prop("allowDownscaling") { (view, allowDownscaling: Bool?) in
        view.allowDownscaling = allowDownscaling ?? true
>>>>>>> d691f7de
      }

      OnViewDidUpdateProps { view in
        view.onPropsUpdated()
      }
    }

    Function("prefetch") { (urls: [URL]) in
      SDWebImagePrefetcher.shared.prefetchURLs(urls)
    }

    AsyncFunction("clearMemoryCache") { () -> Bool in
      SDImageCache.shared.clearMemory()
      return true
    }

    AsyncFunction("clearDiskCache") { (promise: Promise) in
      SDImageCache.shared.clearDisk {
        promise.resolve(true)
      }
    }
  }

  static func registerCoders() {
    if #available(iOS 14.0, *) {
      // By default Animated WebP is not supported
      SDImageCodersManager.shared.addCoder(SDImageAWebPCoder.shared)
    } else {
      // This coder is much slower, but it's the only one that works in iOS 13
      SDImageCodersManager.shared.addCoder(SDImageWebPCoder.shared)
    }
    SDImageCodersManager.shared.addCoder(SDImageAVIFCoder.shared)
    SDImageCodersManager.shared.addCoder(SDImageSVGCoder.shared)
    SDImageCodersManager.shared.addCoder(SDImageHEICCoder.shared)
  }

  static func registerLoaders() {
    SDImageLoadersManager.shared.addLoader(BlurhashLoader())
    SDImageLoadersManager.shared.addLoader(ThumbhashLoader())
    SDImageLoadersManager.shared.addLoader(PhotoLibraryAssetLoader())
  }
}<|MERGE_RESOLUTION|>--- conflicted
+++ resolved
@@ -85,13 +85,12 @@
         view.recyclingKey = key
       }
 
-<<<<<<< HEAD
+      Prop("allowDownscaling") { (view, allowDownscaling: Bool?) in
+        view.allowDownscaling = allowDownscaling ?? true
+      }
+
       Prop("intrinsicSize") { (view, intrinsicSize: [IntrinsicSize]?) in
         view.intrinsicSizes = intrinsicSize
-=======
-      Prop("allowDownscaling") { (view, allowDownscaling: Bool?) in
-        view.allowDownscaling = allowDownscaling ?? true
->>>>>>> d691f7de
       }
 
       OnViewDidUpdateProps { view in
